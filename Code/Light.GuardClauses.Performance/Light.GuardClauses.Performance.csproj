﻿<Project Sdk="Microsoft.NET.Sdk">

    <PropertyGroup>
        <OutputType>Exe</OutputType>
<<<<<<< HEAD
        <TargetFrameworks>net8.0;net48</TargetFrameworks>
=======
        <TargetFrameworks>net7.0;net48</TargetFrameworks>
        <LangVersion>11</LangVersion>
>>>>>>> a067d912
    </PropertyGroup>

    <ItemGroup>
        <ProjectReference Include="..\Light.GuardClauses\Light.GuardClauses.csproj" />
        <PackageReference Include="BenchmarkDotNet" Version="0.13.9" />
    </ItemGroup>

</Project><|MERGE_RESOLUTION|>--- conflicted
+++ resolved
@@ -2,12 +2,8 @@
 
     <PropertyGroup>
         <OutputType>Exe</OutputType>
-<<<<<<< HEAD
         <TargetFrameworks>net8.0;net48</TargetFrameworks>
-=======
-        <TargetFrameworks>net7.0;net48</TargetFrameworks>
         <LangVersion>11</LangVersion>
->>>>>>> a067d912
     </PropertyGroup>
 
     <ItemGroup>
