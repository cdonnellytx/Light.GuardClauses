﻿<Project Sdk="Microsoft.NET.Sdk">

  <PropertyGroup>
    <OutputType>Exe</OutputType>
<<<<<<< HEAD
    <TargetFrameworks Condition="'$(TargetFrameworks)' == ''">netcoreapp3.1;net48</TargetFrameworks>
=======
    <TargetFrameworks>netcoreapp3.1;net48</TargetFrameworks>
>>>>>>> 7b9ec0cf
  </PropertyGroup>

  <ItemGroup>
    <ProjectReference Include="..\Light.GuardClauses\Light.GuardClauses.csproj" />
    <PackageReference Include="BenchmarkDotNet" Version="0.12.0" />
  </ItemGroup>

</Project><|MERGE_RESOLUTION|>--- conflicted
+++ resolved
@@ -2,11 +2,7 @@
 
   <PropertyGroup>
     <OutputType>Exe</OutputType>
-<<<<<<< HEAD
-    <TargetFrameworks Condition="'$(TargetFrameworks)' == ''">netcoreapp3.1;net48</TargetFrameworks>
-=======
     <TargetFrameworks>netcoreapp3.1;net48</TargetFrameworks>
->>>>>>> 7b9ec0cf
   </PropertyGroup>
 
   <ItemGroup>
